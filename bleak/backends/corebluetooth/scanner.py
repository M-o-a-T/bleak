import logging
import asyncio
import pathlib
import uuid
from typing import Callable, Any, Union, List

from bleak.backends.corebluetooth.CentralManagerDelegate import CentralManagerDelegate
from bleak.backends.device import BLEDevice
from bleak.exc import BleakError
from bleak.backends.scanner import BaseBleakScanner


logger = logging.getLogger(__name__)
_here = pathlib.Path(__file__).parent


class BleakScannerCoreBluetooth(BaseBleakScanner):
    """The native macOS Bleak BLE Scanner.

    Documentation:
    https://developer.apple.com/documentation/corebluetooth/cbcentralmanager

    CoreBluetooth doesn't explicitly use MAC addresses to identify peripheral
    devices because private devices may obscure their MAC addresses. To cope
    with this, CoreBluetooth utilizes UUIDs for each peripheral. Bleak uses
    this for the BLEDevice address on macOS.

    Keyword Args:
        timeout (double): The scanning timeout to be used, in case of missing
          ``stopScan_`` method.

    """

<<<<<<< HEAD
    def __init__(self, loop: AbstractEventLoop = None, **kwargs):
        super(BleakScannerCoreBluetooth, self).__init__(loop, **kwargs)
        self._callback = None
        self._identifiers = None
        self._manager = CentralManagerDelegate.alloc().init()
        self._timeout = kwargs.get("timeout", 5.0)
=======
    def __init__(self, **kwargs):
        super(BleakScannerCoreBluetooth, self).__init__(**kwargs)
>>>>>>> fe264250

    async def start(self):
        try:
            await self._manager.wait_for_powered_on(0.1)
        except asyncio.TimeoutError:
            raise BleakError("Bluetooth device is turned off")

        self._identifiers = {}

        def callback(p, a, r):
            self._identifiers[p.identifier()] = a
            if self._callback:
                self._callback((p, a, r))

        self._manager.callbacks[id(self)] = callback

        # TODO: Evaluate if newer macOS than 10.11 has stopScan.
        if hasattr(self._manager, "stopScan_"):
            await self._manager.scanForPeripherals_()
        else:
            await self._manager.scanForPeripherals_({"timeout": self._timeout})

    async def stop(self):
        del self._manager.callbacks[id(self)]
        try:
            await self._manager.stopScan_()
        except Exception as e:
            logger.warning("stopScan method could not be called: {0}".format(e))

    async def set_scanning_filter(self, **kwargs):
        raise NotImplementedError(
            "Need to evaluate which macOS versions to support first..."
        )

    async def get_discovered_devices(self) -> List[BLEDevice]:
        found = []
        peripherals = self._manager.central_manager.retrievePeripheralsWithIdentifiers_(
            self._identifiers.keys(),
        )

        for i, peripheral in enumerate(peripherals):
            address = peripheral.identifier().UUIDString()
            name = peripheral.name() or "Unknown"
            details = peripheral

            advertisementData = self._identifiers[peripheral.identifier()]
            manufacturer_binary_data = advertisementData.get(
                "kCBAdvDataManufacturerData"
            )
            manufacturer_data = {}
            if manufacturer_binary_data:
                manufacturer_id = int.from_bytes(
                    manufacturer_binary_data[0:2], byteorder="little"
                )
                manufacturer_value = bytes(manufacturer_binary_data[2:])
                manufacturer_data = {manufacturer_id: manufacturer_value}

            uuids = [
                # converting to lower case to match other platforms
                str(u).lower()
                for u in advertisementData.get("kCBAdvDataServiceUUIDs", [])
            ]

            found.append(
                BLEDevice(
                    address,
                    name,
                    details,
                    uuids=uuids,
                    manufacturer_data=manufacturer_data,
                )
            )

        return found

    def register_detection_callback(self, callback: Callable):
        self._callback = callback

    # macOS specific methods

    @property
    def is_scanning(self):
        # TODO: Evaluate if newer macOS than 10.11 has isScanning.
        try:
            return self._manager.isScanning_
        except:
<<<<<<< HEAD
            return None
=======
            return None
>>>>>>> fe264250
<|MERGE_RESOLUTION|>--- conflicted
+++ resolved
@@ -31,17 +31,12 @@
 
     """
 
-<<<<<<< HEAD
-    def __init__(self, loop: AbstractEventLoop = None, **kwargs):
+    def __init__(self, **kwargs):
         super(BleakScannerCoreBluetooth, self).__init__(loop, **kwargs)
         self._callback = None
         self._identifiers = None
         self._manager = CentralManagerDelegate.alloc().init()
         self._timeout = kwargs.get("timeout", 5.0)
-=======
-    def __init__(self, **kwargs):
-        super(BleakScannerCoreBluetooth, self).__init__(**kwargs)
->>>>>>> fe264250
 
     async def start(self):
         try:
@@ -128,8 +123,4 @@
         try:
             return self._manager.isScanning_
         except:
-<<<<<<< HEAD
-            return None
-=======
-            return None
->>>>>>> fe264250
+            return None